--- conflicted
+++ resolved
@@ -102,11 +102,7 @@
           await tx.block.createMany({
             data: blocksData.map((block: any) => ({
               pageId,
-<<<<<<< HEAD
-              type: block.type.toUpperCase(),
-=======
-              type: block.type, // Already in correct UPPERCASE format
->>>>>>> 5152651b
+              type: block.type,
               position: block.position,
               title: block.title,
               description: block.description || null,
